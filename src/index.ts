import formatDate from "./format/formatDate.js"
import formatDateLocal from "./format/formatDateLocal.js"
import formatNumber from "./format/formatNumber.js"
import round from "./format/round.js"
import geoTo3D from "./geo/geoTo3D.js"
import distance from "./geo/distance.js"

<<<<<<< HEAD
export { formatDate, formatNumber, round, geoTo3D, distance }
=======
export { formatDate, formatDateLocal, formatNumber, round, geoTo3D }
>>>>>>> 881ad92e
<|MERGE_RESOLUTION|>--- conflicted
+++ resolved
@@ -5,8 +5,4 @@
 import geoTo3D from "./geo/geoTo3D.js"
 import distance from "./geo/distance.js"
 
-<<<<<<< HEAD
-export { formatDate, formatNumber, round, geoTo3D, distance }
-=======
-export { formatDate, formatDateLocal, formatNumber, round, geoTo3D }
->>>>>>> 881ad92e
+export { formatDate, formatDateLocal, formatNumber, round, geoTo3D, distance }